ci:
  autoupdate_commit_msg: "MAINT: update pip constraints and pre-commit"
  autoupdate_schedule: quarterly
  skip:
    - check-jsonschema
    - pin-nb-requirements
    - prettier
    - pyright
    - taplo

repos:
  - repo: meta
    hooks:
      - id: check-hooks-apply
      - id: check-useless-excludes

  - repo: https://github.com/kynan/nbstripout
    rev: 0.7.1
    hooks:
      - id: nbstripout
        args:
          - --extra-keys
          - |
            cell.attachments
            cell.metadata.code_folding
            cell.metadata.id
            cell.metadata.pycharm
            cell.metadata.user_expressions
            metadata.celltoolbar
            metadata.colab.name
            metadata.colab.provenance
            metadata.interpreter
            metadata.notify_time
            metadata.toc
            metadata.toc-autonumbering
            metadata.toc-showcode
            metadata.toc-showmarkdowntxt
            metadata.toc-showtags
            metadata.varInspector
            metadata.vscode

  - repo: https://github.com/ComPWA/policy
<<<<<<< HEAD
    rev: 0.3.6
=======
    rev: 0.3.4
>>>>>>> 26aa3ad3
    hooks:
      - id: check-dev-files
        args:
          - --doc-apt-packages=graphviz
          - --dev-python-version=3.10
          - --github-pages
          - --no-prettierrc
          - --pin-requirements=bimonthly
          - --repo-name=compwa.github.io
          - --repo-title=ComPWA Organization
      - id: colab-toc-visible
      - id: fix-nbformat-version

  - repo: https://github.com/astral-sh/ruff-pre-commit
    rev: v0.3.5
    hooks:
      - id: ruff
        args: [--fix]
        types_or: [python, pyi, jupyter]
      - id: ruff-format
        types_or: [python, pyi, jupyter]

  - repo: https://github.com/pre-commit/pre-commit-hooks
    rev: v4.5.0
    hooks:
      - id: check-ast
      - id: check-case-conflict
      - id: check-json
      - id: check-merge-conflict
      - id: check-toml
      - id: check-vcs-permalinks
      - id: check-yaml
      - id: debug-statements
      - id: end-of-file-fixer
        exclude: >
          (?x)^(
            .*\.bib|
            .*\.svg|
            \.cspell\.json
          )$
      - id: mixed-line-ending
      - id: trailing-whitespace
        exclude: >
          (?x)^(
            .*\.svg
          )$

  - repo: https://github.com/pre-commit/mirrors-prettier
    rev: v4.0.0-alpha.8
    hooks:
      - id: prettier

  - repo: https://github.com/ComPWA/mirrors-taplo
    rev: v0.8.1
    hooks:
      - id: taplo

  - repo: https://github.com/pappasam/toml-sort
    rev: v0.23.1
    hooks:
      - id: toml-sort
        args: [--in-place]
        exclude: (?x)^(.*/Manifest\.toml|.*/Project\.toml)$

  - repo: https://github.com/python-jsonschema/check-jsonschema
    rev: 0.28.1
    hooks:
      - id: check-jsonschema
        name: Check CITATION.cff
        args:
          - --default-filetype
          - yaml
          - --schemafile
          - https://citation-file-format.github.io/1.2.0/schema.json
          - CITATION.cff
        pass_filenames: false

  - repo: https://github.com/streetsidesoftware/cspell-cli
    rev: v8.6.1
    hooks:
      - id: cspell

  - repo: https://github.com/editorconfig-checker/editorconfig-checker.python
    rev: 2.7.3
    hooks:
      - id: editorconfig-checker
        name: editorconfig
        alias: ec
        exclude: >-
          (?x)^(
            .*\.py
          )$

  - repo: https://github.com/jumanjihouse/pre-commit-hooks
    rev: 3.0.0
    hooks:
      - id: forbid-binary
        always_run: true
        exclude: >
          (?x)^(
            docs/_static/favicon.ico
          )$

  - repo: local
    hooks:
      - id: pin-nb-requirements
        name: Check whether notebook contains a pip install line
        description:
          Specify which packages to install specifically in order to run
          this notebook.
        entry: python3 .pre-commit/pin_nb_requirements.py
        language: system
        types:
          - jupyter

  - repo: https://github.com/ComPWA/mirrors-pyright
    rev: v1.1.357
    hooks:
      - id: pyright<|MERGE_RESOLUTION|>--- conflicted
+++ resolved
@@ -40,11 +40,7 @@
             metadata.vscode
 
   - repo: https://github.com/ComPWA/policy
-<<<<<<< HEAD
     rev: 0.3.6
-=======
-    rev: 0.3.4
->>>>>>> 26aa3ad3
     hooks:
       - id: check-dev-files
         args:
